#!/bin/bash

# Check that script was run not as root or with sudo
if [ "$EUID" -eq 0 ]
  then echo "Please do not run this script as root or using sudo"
  exit
fi

# See if we need to check GIT for updates
if [ -e .env ]; then
    # Check for Updated Docker-Compose
    printf "Checking for update to Docker-Compose (If needed - You will be prompted for SUDO credentials).\\n\\n"
    onlinever=$(curl -s https://api.github.com/repos/docker/compose/releases/latest | grep "tag_name" | cut -d ":" -f2 | sed 's/"//g' | sed 's/,//g' | sed 's/ //g')
    printf "Current online version is: %s \\n" "$onlinever"
    localver=$(docker-compose -v | cut -d " " -f4 | sed 's/,//g')
    printf "Current local version is: %s \\n" "$localver"
    if [ "$localver" != "$onlinever" ]; then
        sudo curl -s https://api.github.com/repos/docker/compose/releases/latest | grep "browser_download_url" | grep -i -m1 "$(uname -s)"-"$(uname -m)" | cut -d '"' -f4 | xargs sudo curl -L -o /usr/local/bin/docker-compose
        sudo chmod +x /usr/local/bin/docker-compose
        printf "\\n\\n"
    else
        printf "No Docker-Compose Update needed.\\n\\n"
    fi
    # Check for updates to the Mediabox repo
    printf "Updating your local copy of Mediabox.\\n\\n"
    printf "If this file 'mediabox.sh' is updated it will be re-run automatically.\\n\\n"
  while true; do
        git stash > /dev/null 2>&1
        git pull
    if git diff-tree --no-commit-id --name-only -r HEAD | grep -q "mediabox.sh"; then
        mv .env 1.env
        ./mediabox.sh
    elif [[ -z "$(git diff-tree --no-commit-id --name-only -r HEAD)" ]]; then
        printf "Your Mediabox is current - No Update needed.\\n\\n"
        mv .env 1.env
        break
    else
        mv .env 1.env
        break
    fi
  done
fi

# After update collect some current known variables
if [ -e 1.env ]; then
    # Give updated Message
    printf "Docker Compose and Mediabox have been updated.\\n\\n"
    # Grab the CouchPotato, NBZGet, & PIA usernames & passwords to reuse
    daemonun=$(grep CPDAEMONUN 1.env | cut -d = -f2)
    daemonpass=$(grep CPDAEMONPASS 1.env | cut -d = -f2)
    piauname=$(grep PIAUNAME 1.env | cut -d = -f2)
    piapass=$(grep PIAPASS 1.env | cut -d = -f2)
    pmstag=$(grep PMSTAG 1.env | cut -d = -f2)
    dldirectory=$(grep DLDIR 1.env | cut -d = -f2)
    tvdirectory=$(grep TVDIR 1.env | cut -d = -f2)
    miscdirectory=$(grep MISCDIR 1.env | cut -d = -f2)
    moviedirectory=$(grep MOVIEDIR 1.env | cut -d = -f2)
    musicdirectory=$(grep MUSICDIR 1.env | cut -d = -f2)
    photodirectory=$(grep PHOTODIR 1.env | cut -d = -f2)
    # Echo back the media directioies, and other info to see if changes are needed
    printf "These are the Media Directory paths currently configured.\\n"
    printf "Your DOWNLOAD Directory is: %s \\n" "$dldirectory"
    printf "Your TV Directory is: %s \\n" "$tvdirectory"
    printf "Your MISC Directory is: %s \\n" "$miscdirectory"
    printf "Your MOVIE Directory is: %s \\n" "$moviedirectory"
    printf "Your MUSIC Directory is: %s \\n" "$musicdirectory"
    printf "Your PHOTO Directory is: %s \\n" "$photodirectory"
    printf "\\n\\n"
    read  -r -p "Are these directiores still correct? (y/n) " diranswer "$(echo \n)"
    printf "\\n\\n"
    printf "Your PLEX Release Type is: %s" "$pmstag"
    printf "\\n\\n"
    read  -r -p "Do you need to change your PLEX Release Type? (y/n) " pmsanswer "$(echo \n)"
    printf "\\n\\n"
    read  -r -p "Do you need to change your PIA Credentials? (y/n) " piaanswer "$(echo \n)"
    # Now we need ".env" to exist again so we can stop just the Medaibox containers
    mv 1.env .env
    # Stop the current Mediabox stack
    printf "\\n\\nStopping Current Mediabox containers.\\n\\n"
    docker-compose stop
    # Make a datestampted copy of the existing .env file
    mv .env "$(date +"%Y-%m-%d_%H:%M").env"
fi

# Collect Server/User info:
# Get local Username
localuname=$(id -u -n)
# Get PUID
PUID=$(id -u "$localuname")
# Get GUID
PGID=$(id -g "$localuname")
# Get Docker Group Number
DOCKERGRP=$(grep docker /etc/group | cut -d ':' -f 3)
# Get Hostname
thishost=$(hostname)
# Get IP Address
locip=$(hostname -I | awk '{print $1}')
# Get Time Zone
time_zone=$(cat /etc/timezone)	
# Get CIDR Address
slash=$(ip a | grep "$locip" | cut -d ' ' -f6 | awk -F '/' '{print $2}')
lannet=$(awk -F"." '{print $1"."$2"."$3".0"}'<<<"$locip")/$slash

# Get Private Internet Access Info
if [ -z "$piaanswer" ] || [ "$piaanswer" == "y" ]; then
read -r -p "What is your PIA Username?: " piauname
read -r -s -p "What is your PIA Password? (Will not be echoed): " piapass
printf "\\n\\n"
fi

# Get info needed for PLEX Official image
if [ -z "$pmstag" ] || [ "$pmsanswer" == "y" ]; then
read -r -p "Which PLEX release do you want to run? By default 'public' will be used. (latest, public, plexpass): " pmstag
fi
# If not set - set PMS Tag to Public:
if [ -z "$pmstag" ]; then
   pmstag=public
fi

# Ask user if they already have TV, Movie, and Music directories
if [ -z "$diranswer" ]; then
printf "\\n\\n"
printf "If you already have TV - Movie - Music directories you want to use you can enter them next.\\n"
printf "If you want Mediabox to generate it's own directories just press enter to these questions."
printf "\\n\\n"
read -r -p "Where do you store your DOWNLOADS? (Please use full path - /path/to/downloads ): " dldirectory
read -r -p "Where do you store your TV media? (Please use full path - /path/to/tv ): " tvdirectory
read -r -p "Where do you store your MISC media? (Please use full path - /path/to/misc ): " miscdirectory
read -r -p "Where do you store your MOVIE media? (Please use full path - /path/to/movies ): " moviedirectory
read -r -p "Where do you store your MUSIC media? (Please use full path - /path/to/music ): " musicdirectory
read -r -p "Where do you store your PHOTO media? (Please use full path - /path/to/photos ): " photoirectory
fi
if [ "$diranswer" == "n" ]; then
read -r -p "Where do you store your DOWNLOADS? (Please use full path - /path/to/downloads ): " dldirectory
read -r -p "Where do you store your TV media? (Please use full path - /path/to/tv ): " tvdirectory
read -r -p "Where do you store your MISC media? (Please use full path - /path/to/misc ): " miscdirectory
read -r -p "Where do you store your MOVIE media? (Please use full path - /path/to/movies ): " moviedirectory
read -r -p "Where do you store your MUSIC media? (Please use full path - /path/to/music ): " musicdirectory
read -r -p "Where do you store your PHOTO media? (Please use full path - /path/to/photos ): " photodirectory
fi

# Create the directory structure
if [ -z "$dldirectory" ]; then
    mkdir -p content/completed
    mkdir -p content/incomplete
    dldirectory="$PWD/content"
else
  mkdir -p "$dldirectory"/completed
  mkdir -p "$dldirectory"/incomplete
fi
if [ -z "$tvdirectory" ]; then
    mkdir -p content/tv
    tvdirectory="$PWD/content/tv"
fi
if [ -z "$miscdirectory" ]; then
    mkdir -p content/misc
    miscdirectory="$PWD/content/misc"
fi
if [ -z "$moviedirectory" ]; then
    mkdir -p content/movies
    moviedirectory="$PWD/content/movies"
fi
if [ -z "$musicdirectory" ]; then
    mkdir -p content/music
    musicdirectory="$PWD/content/music"
fi
if [ -z "$photodirectory" ]; then
    mkdir -p content/photo
    photodirectory="$PWD/content/photo"
fi

mkdir -p delugevpn
mkdir -p delugevpn/config/openvpn
<<<<<<< HEAD
=======
mkdir -p duplicati
mkdir -p duplicati/backups
mkdir -p emby
mkdir -p filebrowser
mkdir -p flaresolverr
mkdir -p glances
mkdir -p headphones
>>>>>>> e7c697c8
mkdir -p historical/env_files
mkdir -p homer
mkdir -p jackett
mkdir -p lidarr
<<<<<<< HEAD
=======
mkdir -p metube
mkdir -p minio
>>>>>>> e7c697c8
mkdir -p nzbget
mkdir -p nzbhydra2
mkdir -p ombi
mkdir -p overseerr
mkdir -p "plex/Library/Application Support/Plex Media Server/Logs"
mkdir -p portainer
mkdir -p prowlarr
mkdir -p radarr
mkdir -p sonarr
mkdir -p speedtest
mkdir -p tautulli

# Create menu - Select and Move the PIA VPN files
echo "The following PIA Servers are avialable that support port-forwarding (for DelugeVPN); Please select one:"
PS3="Use a number to select a Server File or 'c' to cancel: "
# List the ovpn files
select filename in ovpn/*.ovpn
do
    # leave the loop if the user says 'c'
    if [[ "$REPLY" == c ]]; then break; fi
    # complain if no file was selected, and loop to ask again
    if [[ "$filename" == "" ]]
    then
        echo "'$REPLY' is not a valid number"
        continue
    fi
    # now we can use the selected file
    echo "$filename selected"
    # remove any existing ovpn, crt & pem files in the deluge config/ovpn
    rm delugevpn/config/openvpn/*.ovpn > /dev/null 2>&1
    rm delugevpn/config/openvpn/*.crt > /dev/null 2>&1
    rm delugevpn/config/openvpn/*.pem > /dev/null 2>&1
    # copy the selected ovpn file to deluge config/ovpn
    cp "$filename" delugevpn/config/openvpn/ > /dev/null 2>&1
    vpnremote=$(grep "remote" "$filename" | cut -d ' ' -f2  | head -1)
    # Adjust for the PIA OpenVPN ciphers fallback
    echo "cipher aes-256-gcm" >> delugevpn/config/openvpn/*.ovpn
    # echo "ncp-disable" >> delugevpn/config/openvpn/*.ovpn -- possibly not needed anymore
    # it'll ask for another unless we leave the loop
    break
done
# TODO - Add a default server selection if none selected ..
cp ovpn/*.crt delugevpn/config/openvpn/ > /dev/null 2>&1
cp ovpn/*.pem delugevpn/config/openvpn/ > /dev/null 2>&1

# Create the .env file
echo "Creating the .env file with the values we have gathered"
printf "\\n"
cat << EOF > .env
###  ------------------------------------------------
###  M E D I A B O X   C O N F I G   S E T T I N G S
###  ------------------------------------------------
###  The values configured here are applied during
###  $ docker-compose up
###  -----------------------------------------------
###  DOCKER-COMPOSE ENVIRONMENT VARIABLES BEGIN HERE
###  -----------------------------------------------
###
EOF
{
echo "LOCALUSER=$localuname"
echo "HOSTNAME=$thishost"
echo "IP_ADDRESS=$locip"
echo "PUID=$PUID"
echo "PGID=$PGID"
echo "DOCKERGRP=$DOCKERGRP"
echo "PWD=$PWD"
echo "DLDIR=$dldirectory"
echo "TVDIR=$tvdirectory"
echo "MISCDIR=$miscdirectory"
echo "MOVIEDIR=$moviedirectory"
echo "MUSICDIR=$musicdirectory"
echo "PHOTODIR=$photodirectory"
echo "PIAUNAME=$piauname"
echo "PIAPASS=$piapass"
echo "CIDR_ADDRESS=$lannet"
echo "TZ=$time_zone"
echo "PMSTAG=$pmstag"
echo "VPN_REMOTE=$vpnremote"
} >> .env
echo ".env file creation complete"
printf "\\n\\n"

# Adjust for the Tautulli replacement of PlexPy
docker rm -f plexpy > /dev/null 2>&1
# Adjust for the Watchtower replacement of Ouroboros
docker rm -f ouroboros > /dev/null 2>&1
# Adjust for old uhttpd web container - Noted in issue #47
docker rm -f uhttpd > /dev/null 2>&1
[ -d "www/" ] && mv www/ historical/www/
# Adjust for removal of Muximux
docker rm -f muximux > /dev/null 2>&1
[ -d "muximux/" ] && mv muximux/ historical/muximux/
# Move back-up .env files
mv 20*.env historical/env_files/ > /dev/null 2>&1
mv historical/20*.env historical/env_files/ > /dev/null 2>&1
# Remove files after switch to using Prep folder
rm -f mediaboxconfig.php > /dev/null 2>&1
rm -f settings.ini.php > /dev/null 2>&1
rm -f prep/mediaboxconfig.php > /dev/null 2>&1
<<<<<<< HEAD
=======
rm -f prep/settings.ini.php > /dev/null 2>&1
rm -f muximux/www/muximux/mediaboxconfig.php > /dev/null 2>&1
rm -f muximux/www/muximux/env.txt > /dev/null 2>&1
>>>>>>> e7c697c8

# Download & Launch the containers
echo "The containers will now be pulled and launched"
echo "This may take a while depending on your download speed"
read -r -p "Press any key to continue... " -n1 -s
printf "\\n\\n"
docker-compose up -d --remove-orphans
printf "\\n\\n"

# Configure the access to the Deluge Daemon
# The same credentials can be used for NZBGet's webui
if [ -z "$daemonun" ]; then
echo "You need to set a username and password for some of the programs - including."
echo "The Deluge daemon, NZBGet's API & web interface."
read -r -p "What would you like to use as the access username?: " daemonun
read -r -p "What would you like to use as the access password?: " daemonpass
printf "\\n\\n"
fi

# Finish up the config
printf "Configuring DelugeVPN and Permissions \\n"
printf "This may take a few minutes...\\n\\n"

# Configure DelugeVPN: Set Daemon access on, delete the core.conf~ file
while [ ! -f delugevpn/config/core.conf ]; do sleep 1; done
docker stop delugevpn > /dev/null 2>&1
rm delugevpn/config/core.conf~ > /dev/null 2>&1
perl -i -pe 's/"allow_remote": false,/"allow_remote": true,/g'  delugevpn/config/core.conf
perl -i -pe 's/"move_completed": false,/"move_completed": true,/g'  delugevpn/config/core.conf
docker start delugevpn > /dev/null 2>&1

# Configure FlareSolverr URL for Jackett
while [ ! -f jackett/Jackett/ServerConfig.json ]; do sleep 1; done
docker stop jackett > /dev/null 2>&1
perl -i -pe 's/"FlareSolverrUrl": ".*",/"FlareSolverrUrl": "http:\/\/'"$locip"':8191",/g' jackett/Jackett/ServerConfig.json
docker start jackett > /dev/null 2>&1

# Configure NZBGet
[ -d "content/nbzget" ] && mv content/nbzget/* content/ && rmdir content/nbzget
while [ ! -f nzbget/nzbget.conf ]; do sleep 1; done
docker stop nzbget > /dev/null 2>&1
perl -i -pe "s/ControlUsername=nzbget/ControlUsername=$daemonun/g"  nzbget/nzbget.conf
perl -i -pe "s/ControlPassword=tegbzn6789/ControlPassword=$daemonpass/g"  nzbget/nzbget.conf
perl -i -pe "s/{MainDir}\/intermediate/{MainDir}\/incomplete/g" nzbget/nzbget.conf
docker start nzbget > /dev/null 2>&1

# Push the Deluge Daemon and NZBGet Access info the to Auth file and the .env file
echo "$daemonun":"$daemonpass":10 >> ./delugevpn/config/auth
{
echo "CPDAEMONUN=$daemonun"
echo "CPDAEMONPASS=$daemonpass"
echo "NZBGETUN=$daemonun"
echo "NZBGETPASS=$daemonpass"
} >> .env

# Configure Homer settings and files
while [ ! -f homer/config.yml ]; do sleep 1; done
docker stop homer > /dev/null 2>&1
cp prep/config.yml homer/config.yml
cp prep/mediaboxconfig.html homer/mediaboxconfig.html
cp prep/portmap.html homer/portmap.html
cp prep/icons/* homer/icons/
sed '/^PIA/d' < .env > homer/env.txt # Pull PIA creds from the displayed .env file
perl -i -pe "s/thishost/$thishost/g" homer/config.yml
perl -i -pe "s/locip/$locip/g" homer/config.yml
perl -i -pe "s/locip/$locip/g" homer/mediaboxconfig.html
perl -i -pe "s/daemonun/$daemonun/g" homer/mediaboxconfig.html
perl -i -pe "s/daemonpass/$daemonpass/g" homer/mediaboxconfig.html
docker start homer > /dev/null 2>&1

<<<<<<< HEAD
=======
# If PlexPy existed - copy plexpy.db to Tautulli
if [ -e plexpy/plexpy.db ]; then
    docker stop tautulli > /dev/null 2>&1
    mv tautulli/tautulli.db tautulli/tautulli.db.orig
    cp plexpy/plexpy.db tautulli/tautulli.db
    mv plexpy/plexpy.db plexpy/plexpy.db.moved
    docker start tautulli > /dev/null 2>&1
    mv plexpy/ historical/plexpy/
fi
if [ -e plexpy/plexpy.db.moved ]; then # Adjust for missed moves
    mv plexpy/ historical/plexpy/
fi

>>>>>>> e7c697c8
# Create Port Mapping file
for i in $(docker ps --format {{.Names}} | sort); do printf "\n === $i Ports ===\n" && docker port "$i"; done > homer/ports.txt

# Completion Message
printf "Setup Complete - Open a browser and go to: \\n\\n"
printf "http://%s \\nOR http://%s If you have appropriate DNS configured.\\n\\n" "$locip" "$thishost"<|MERGE_RESOLUTION|>--- conflicted
+++ resolved
@@ -171,25 +171,10 @@
 
 mkdir -p delugevpn
 mkdir -p delugevpn/config/openvpn
-<<<<<<< HEAD
-=======
-mkdir -p duplicati
-mkdir -p duplicati/backups
-mkdir -p emby
-mkdir -p filebrowser
-mkdir -p flaresolverr
-mkdir -p glances
-mkdir -p headphones
->>>>>>> e7c697c8
 mkdir -p historical/env_files
 mkdir -p homer
 mkdir -p jackett
 mkdir -p lidarr
-<<<<<<< HEAD
-=======
-mkdir -p metube
-mkdir -p minio
->>>>>>> e7c697c8
 mkdir -p nzbget
 mkdir -p nzbhydra2
 mkdir -p ombi
@@ -290,12 +275,6 @@
 rm -f mediaboxconfig.php > /dev/null 2>&1
 rm -f settings.ini.php > /dev/null 2>&1
 rm -f prep/mediaboxconfig.php > /dev/null 2>&1
-<<<<<<< HEAD
-=======
-rm -f prep/settings.ini.php > /dev/null 2>&1
-rm -f muximux/www/muximux/mediaboxconfig.php > /dev/null 2>&1
-rm -f muximux/www/muximux/env.txt > /dev/null 2>&1
->>>>>>> e7c697c8
 
 # Download & Launch the containers
 echo "The containers will now be pulled and launched"
@@ -366,22 +345,6 @@
 perl -i -pe "s/daemonpass/$daemonpass/g" homer/mediaboxconfig.html
 docker start homer > /dev/null 2>&1
 
-<<<<<<< HEAD
-=======
-# If PlexPy existed - copy plexpy.db to Tautulli
-if [ -e plexpy/plexpy.db ]; then
-    docker stop tautulli > /dev/null 2>&1
-    mv tautulli/tautulli.db tautulli/tautulli.db.orig
-    cp plexpy/plexpy.db tautulli/tautulli.db
-    mv plexpy/plexpy.db plexpy/plexpy.db.moved
-    docker start tautulli > /dev/null 2>&1
-    mv plexpy/ historical/plexpy/
-fi
-if [ -e plexpy/plexpy.db.moved ]; then # Adjust for missed moves
-    mv plexpy/ historical/plexpy/
-fi
-
->>>>>>> e7c697c8
 # Create Port Mapping file
 for i in $(docker ps --format {{.Names}} | sort); do printf "\n === $i Ports ===\n" && docker port "$i"; done > homer/ports.txt
 
