##
## -------------------------
## |   M E D I A B O X     |
## -------------------------
##
##
## Configuration variables for this file are taken from the .env file
##
## Have docker-compose.yml and .env in the same directory to launch the stack

version: '3.5'

services:

  # ----------------------------------------
  # DELUGEVPN
  # ----------------------------------------
  arch-delugevpn:
    image: binhex/arch-delugevpn
    container_name: delugevpn
    restart: unless-stopped
    network_mode: "bridge"
    ports:
        - '${IP_ADDRESS}:8112:8112'
        - '${IP_ADDRESS}:8118:8118'
        - '${IP_ADDRESS}:58846:58846'
        - '${IP_ADDRESS}:58946:58946'
    cap_add:
        - NET_ADMIN
    environment:
        - VPN_ENABLED=yes
        - VPN_USER=${PIAUNAME}
        - VPN_PASS=${PIAPASS}
        - VPN_REMOTE=${VPN_REMOTE}
        - VPN_PORT=1198
        - VPN_PROTOCOL=udp
        - VPN_DEVICE_TYPE=tun
        - VPN_PROV=pia
        - STRONG_CERTS=no
        - ENABLE_PRIVOXY=yes
        - STRICT_PORT_FORWARD=yes
        - LAN_NETWORK=${CIDR_ADDRESS}
        - NAME_SERVERS=84.200.69.80,37.235.1.174,1.1.1.1,37.235.1.177,84.200.70.40,1.0.0.1
        - DEBUG=false
        - PUID=${PUID}
        - TZ=${TZ}
        - PGID=${PGID}
    volumes:
        - '${DLDIR}:/data'
        - './delugevpn/config:/config'
<<<<<<< HEAD
=======
        - '/etc/localtime:/etc/localtime:ro'

  # ----------------------------------------
  # DOZZLE
  # ----------------------------------------
  dozzle:
    image: amir20/dozzle:latest
    container_name: doozle
    restart: unless-stopped
    network_mode: "bridge"
    ports:
        - '${IP_ADDRESS}:9999:8080'
    volumes:
        - '/var/run/docker.sock:/var/run/docker.sock'

  # ----------------------------------------
  # DUPLICATI
  # ----------------------------------------
  duplicati:
    image: lscr.io/linuxserver/duplicati
    container_name: duplicati
    restart: unless-stopped
    network_mode: "bridge"
    ports:
        - '${IP_ADDRESS}:8200:8200'
    environment:
        - PUID=${PUID}
        - PGID=${PGID}
    volumes:
        - './duplicati:/config'
        - './duplicati/backups:/backups'
        - '${PWD}:/source'
        - '/etc/localtime:/etc/localtime:ro'

  # ----------------------------------------
  # EMBY
  # ----------------------------------------
  emby:
    image: lscr.io/linuxserver/emby:latest
    container_name: emby
    restart: unless-stopped
    environment:
      - PUID=${PUID}
      - PGID=${PGID}
      - TZ=${TZ}
    volumes:
      - './emby:/config'
      - '${TVDIR}:/data/tvshows'
      - '${MOVIEDIR}:/data/movies'
    ports:
      - '${IP_ADDRESS}:8696:8096'

  # ----------------------------------------
  # FILEBROWSER
  # ----------------------------------------
  filebrowser:
    image: hurlenko/filebrowser
    container_name: filebrowser
    restart: unless-stopped
    network_mode: "bridge"
    user: "${PUID}:${PGID}"
    ports:
        - '${IP_ADDRESS}:8008:8080'
    environment:
        - FB_BASEURL=/filebrowser
    volumes:
        - './filebrowser:/config'
        - '${PWD}:/data/mediabox'

  # ----------------------------------------
  # FLARESOLVERR
  # ----------------------------------------
  flaresolverr:
    image: ghcr.io/flaresolverr/flaresolverr:latest
    container_name: flaresolverr
    restart: unless-stopped
    network_mode: "bridge"
    environment:
        - LOG_LEVEL=${LOG_LEVEL:-info}
        - LOG_HTML=${LOG_HTML:-false}
        - CAPTCHA_SOLVER=${CAPTCHA_SOLVER:-none}
    ports:
        - '${IP_ADDRESS}:8191:8191'
    volumes:
        - /etc/localtime:/etc/localtime:ro
        - ./flaresolverr:/storage

  # ----------------------------------------
  # GLANCES
  # ----------------------------------------
  glances:
    image: nicolargo/glances:latest-alpine
    container_name: glances
    restart: unless-stopped
    network_mode: "bridge"
    pid: host
    ports:
        - '${IP_ADDRESS}:61208:61208'
    environment:
        - PUID=${PUID}
        - PGID=${PGID}
        - TZ=${TZ}
        - GLANCES_OPT=-w
    volumes:
        - './glances:/config'
        - '/var/run/docker.sock:/var/run/docker.sock:ro'

  # ----------------------------------------
  # HEADPHONES
  # ----------------------------------------
  headphones:
    image: lscr.io/linuxserver/headphones
    container_name: headphones
    restart: unless-stopped
    network_mode: "bridge"
    ports:
        - '${IP_ADDRESS}:8282:8181'
    environment:
        - PUID=${PUID}
        - PGID=${PGID}
        - TZ=${TZ}
    volumes:
        - './headphones:/config'
        - '${DLDIR}/completed:/downloads'
        - '${MUSICDIR}:/music'
>>>>>>> e7c697c8

  # ----------------------------------------
  # HOMER
  # ----------------------------------------
  homer:
    image: b4bz/homer:latest
    container_name: homer
    restart: unless-stopped
    network_mode: "bridge"
    ports:
        - '${IP_ADDRESS}:80:8080'
    environment:
        - UID=${PUID}
        - GID=${PGID}
    volumes:
        - './homer:/www/assets'

  # ----------------------------------------
  # JACKETT
  # ----------------------------------------
  jackett:
    image: lscr.io/linuxserver/jackett
    container_name: jackett
    restart: unless-stopped
    network_mode: "bridge"
    ports:
        - '${IP_ADDRESS}:9117:9117'
    environment:
        - PUID=${PUID}
        - PGID=${PGID}
        - TZ=${TZ}
    volumes:
        - './jackett:/config'
        - '${DLDIR}/completed:/downloads'

  # ----------------------------------------
  # LIDARR
  # ----------------------------------------
  lidarr:
    image: lscr.io/linuxserver/lidarr
    container_name: lidarr
    restart: unless-stopped
    network_mode: "bridge"
    ports:
        - '${IP_ADDRESS}:8686:8686'
    environment:
        - PUID=${PUID}
        - PGID=${PGID}
        - TZ=${TZ}
    volumes:
        - './lidarr:/config'
        - '${DLDIR}/completed:/data/completed'
        - '${MUSICDIR}:/music'
        - '/etc/localtime:/etc/localtime:ro'

  # ----------------------------------------
<<<<<<< HEAD
=======
  # METUBE
  # ----------------------------------------
  metube:
    image: alexta69/metube
    container_name: metube
    restart: unless-stopped
    user: "${PUID}:${PGID}"
    network_mode: "bridge"
    ports:
        - '${IP_ADDRESS}:8281:8081'
    volumes:
        - '${MISCDIR}:/downloads'
        - './metube:/state'
        - '/etc/localtime:/etc/localtime:ro'

  # ----------------------------------------
  # MINIO
  # ----------------------------------------
  minio:
    image: quay.io/minio/minio:RELEASE.2022-10-24T18-35-07Z
    container_name: minio
    restart: unless-stopped
    network_mode: "bridge"
    ports:
        - '${IP_ADDRESS}:9000:9000'
        - '${IP_ADDRESS}:9001:9001'
    environment:
        - MINIO_ROOT_USER=minio
        - MINIO_ROOT_PASSWORD=minio123
    volumes:
        - './minio:/root/.minio'
        - '${PWD}:/export'
    command: server --console-address ":9001" /export

  # ----------------------------------------
  # NETDATA
  # ----------------------------------------
  netdata:
    image: netdata/netdata:latest
    container_name: netdata
    hostname: '${HOSTNAME}'
    restart: unless-stopped
    network_mode: "bridge"
    ports:
        - '${IP_ADDRESS}:19999:19999'
    cap_add:
        - SYS_PTRACE
    security_opt:
        - apparmor:unconfined
    environment:
        - PGID=${DOCKERGRP}
    volumes:
        - '/proc:/host/proc:ro'
        - '/sys:/host/sys:ro'
        - '/var/run/docker.sock:/var/run/docker.sock:rw'

  # ----------------------------------------
>>>>>>> e7c697c8
  # NZBGet
  # ----------------------------------------
  nzbget:
    image: lscr.io/linuxserver/nzbget
    container_name: nzbget
    restart: unless-stopped
    environment:
      - PUID=${PUID}
      - PGID=${PGID}
      - TZ=${TZ}
    network_mode: 'bridge'
    ports:
      - '${IP_ADDRESS}:6789:6789'
    volumes:
      - './nzbget:/config'
      - '${DLDIR}:/downloads'

  # ----------------------------------------
  # NZBHydra2
  # ----------------------------------------
  nzbhydra2:
    image: lscr.io/linuxserver/nzbhydra2
    container_name: nzbhydra2
    restart: unless-stopped
    environment:
      - PUID=${PUID}
      - PGID=${PGID}
      - TZ=${TZ}
    network_mode: 'bridge'
    ports:
      - '${IP_ADDRESS}:5076:5076'
    volumes:
      - './nzbhydra2:/config'
      - '${DLDIR}:/downloads'

  # ----------------------------------------
  # OMBI
  # ----------------------------------------
  ombi:
    image: lscr.io/linuxserver/ombi
    container_name: ombi
    restart: unless-stopped
    network_mode: "bridge"
    ports:
        - '${IP_ADDRESS}:3579:3579'
    environment:
        - TZ=${TZ}
        - PUID=${PUID}
        - PGID=${PGID}
    volumes:
        - './ombi:/config'

  # ----------------------------------------
  # OVERSEERR
  # ----------------------------------------
  overseerr:
    image: lscr.io/linuxserver/overseerr
    container_name: overseerr
    restart: unless-stopped
    network_mode: "bridge"
    environment:
        - PUID=${PUID}
        - PGID=${PGID}
        - LOG_LEVEL=info
        - TZ=${TZ}
    ports:
        - ${IP_ADDRESS}:5055:5055
    volumes:
        - ./overseerr:/config

  # ----------------------------------------
  # PLEX
  # ----------------------------------------
  plex:
    container_name: plex
    image: plexinc/pms-docker:${PMSTAG}
    restart: unless-stopped
    network_mode: "host"
    ports:
        - '${IP_ADDRESS}:32400:32400/tcp'
        - '${IP_ADDRESS}:3005:3005/tcp'
        - '${IP_ADDRESS}:8324:8324/tcp'
        - '${IP_ADDRESS}:32469:32469/tcp'
        - '${IP_ADDRESS}:1900:1900/udp'
        - '${IP_ADDRESS}:32410:32410/udp'
        - '${IP_ADDRESS}:32412:32412/udp'
        - '${IP_ADDRESS}:32413:32413/udp'
        - '${IP_ADDRESS}:32414:32414/udp'
    environment:
        - ADVERTISE_IP=http://${IP_ADDRESS}:32400/
        - ALLOWED_NETWORKS=${CIDR_ADDRESS}
        - PLEX_UID=${PUID}
        - PLEX_GID=${PGID}
        - TZ=${TZ}
    hostname: ${HOSTNAME}
    volumes:
        - './plex:/config'
        - './plex/transcode:/transcode'
        - '${MISCDIR}:/data/misc'
        - '${MOVIEDIR}:/data/movies'
        - '${MUSICDIR}:/data/music'
        - '${TVDIR}:/data/tvshows'
        - '${PHOTODIR}:/data/photos'

  # ----------------------------------------
  # PORTAINER
  # ----------------------------------------
  portainer:
    image: portainer/portainer-ce
    container_name: portainer
    restart: unless-stopped
    network_mode: "bridge"
    ports:
        - '${IP_ADDRESS}:8000:8000'
        - '${IP_ADDRESS}:9443:9443'
    environment:
        - PUID=${PUID}
        - PGID=${PGID}
        - TZ=${TZ}
    volumes:
        - './portainer:/data'
        - '/var/run/docker.sock:/var/run/docker.sock'
    command: -H unix:///var/run/docker.sock

  # ----------------------------------------
  # PROWLARR
  # ----------------------------------------
  prowlarr:
    image: lscr.io/linuxserver/prowlarr:develop
    container_name: prowlarr
    restart: unless-stopped
    network_mode: "bridge"
    ports:
      - '${IP_ADDRESS}:9696:9696'
    environment:
      - PUID=${PUID}
      - PGID=${PGID}
      - TZ=${TZ}
    volumes:
      - './prowlarr:/config'

  # ----------------------------------------
  # RADARR
  # ----------------------------------------
  radarr:
    image: lscr.io/linuxserver/radarr
    container_name: radarr
    restart: unless-stopped
    network_mode: "bridge"
    ports:
        - '${IP_ADDRESS}:7878:7878'
    environment:
        - PUID=${PUID}
        - PGID=${PGID}
        - TZ=${TZ}
    volumes:
        - './radarr:/config'
        - '${DLDIR}/completed:/data/completed'
        - '${MOVIEDIR}:/movies'

  # ----------------------------------------
  # SONARR
  # ----------------------------------------
  sonarr:
    image: lscr.io/linuxserver/sonarr
    container_name: sonarr
    restart: unless-stopped
    network_mode: "bridge"
    ports:
        - '${IP_ADDRESS}:8989:8989'
    environment:
        - PUID=${PUID}
        - PGID=${PGID}
        - TZ=${TZ}
    volumes:
        - './sonarr:/config'
        - '${DLDIR}/completed:/data/completed'
        - '${TVDIR}:/tv'

  # ----------------------------------------
  # TAUTULLI
  # ----------------------------------------
  tautulli:
    image: tautulli/tautulli
    container_name: tautulli
    restart: unless-stopped
    network_mode: "bridge"
    ports:
        - '${IP_ADDRESS}:8181:8181'
    environment:
        - PUID=${PUID}
        - PGID=${PGID}
        - TZ=${TZ}
    volumes:
        - './tautulli:/config'
        - './plex/Library/Application Support/Plex Media Server/Logs:/logs:ro'
    depends_on:
        - plex

  # ----------------------------------------
  # WATCHTOWER
  # ----------------------------------------
  watchtower:
    image: containrrr/watchtower
    container_name: watchtower
    restart: unless-stopped
    network_mode: "bridge"
    hostname: '${HOSTNAME}'
    environment:
        - WATCHTOWER_CLEANUP=true
        - WATCHTOWER_SCHEDULE=0 0 */4 * * *
        - WATCHTOWER_INCLUDE_STOPPED=true
        - TZ=${TZ}
    volumes:
        - '/var/run/docker.sock:/var/run/docker.sock'<|MERGE_RESOLUTION|>--- conflicted
+++ resolved
@@ -48,134 +48,6 @@
     volumes:
         - '${DLDIR}:/data'
         - './delugevpn/config:/config'
-<<<<<<< HEAD
-=======
-        - '/etc/localtime:/etc/localtime:ro'
-
-  # ----------------------------------------
-  # DOZZLE
-  # ----------------------------------------
-  dozzle:
-    image: amir20/dozzle:latest
-    container_name: doozle
-    restart: unless-stopped
-    network_mode: "bridge"
-    ports:
-        - '${IP_ADDRESS}:9999:8080'
-    volumes:
-        - '/var/run/docker.sock:/var/run/docker.sock'
-
-  # ----------------------------------------
-  # DUPLICATI
-  # ----------------------------------------
-  duplicati:
-    image: lscr.io/linuxserver/duplicati
-    container_name: duplicati
-    restart: unless-stopped
-    network_mode: "bridge"
-    ports:
-        - '${IP_ADDRESS}:8200:8200'
-    environment:
-        - PUID=${PUID}
-        - PGID=${PGID}
-    volumes:
-        - './duplicati:/config'
-        - './duplicati/backups:/backups'
-        - '${PWD}:/source'
-        - '/etc/localtime:/etc/localtime:ro'
-
-  # ----------------------------------------
-  # EMBY
-  # ----------------------------------------
-  emby:
-    image: lscr.io/linuxserver/emby:latest
-    container_name: emby
-    restart: unless-stopped
-    environment:
-      - PUID=${PUID}
-      - PGID=${PGID}
-      - TZ=${TZ}
-    volumes:
-      - './emby:/config'
-      - '${TVDIR}:/data/tvshows'
-      - '${MOVIEDIR}:/data/movies'
-    ports:
-      - '${IP_ADDRESS}:8696:8096'
-
-  # ----------------------------------------
-  # FILEBROWSER
-  # ----------------------------------------
-  filebrowser:
-    image: hurlenko/filebrowser
-    container_name: filebrowser
-    restart: unless-stopped
-    network_mode: "bridge"
-    user: "${PUID}:${PGID}"
-    ports:
-        - '${IP_ADDRESS}:8008:8080'
-    environment:
-        - FB_BASEURL=/filebrowser
-    volumes:
-        - './filebrowser:/config'
-        - '${PWD}:/data/mediabox'
-
-  # ----------------------------------------
-  # FLARESOLVERR
-  # ----------------------------------------
-  flaresolverr:
-    image: ghcr.io/flaresolverr/flaresolverr:latest
-    container_name: flaresolverr
-    restart: unless-stopped
-    network_mode: "bridge"
-    environment:
-        - LOG_LEVEL=${LOG_LEVEL:-info}
-        - LOG_HTML=${LOG_HTML:-false}
-        - CAPTCHA_SOLVER=${CAPTCHA_SOLVER:-none}
-    ports:
-        - '${IP_ADDRESS}:8191:8191'
-    volumes:
-        - /etc/localtime:/etc/localtime:ro
-        - ./flaresolverr:/storage
-
-  # ----------------------------------------
-  # GLANCES
-  # ----------------------------------------
-  glances:
-    image: nicolargo/glances:latest-alpine
-    container_name: glances
-    restart: unless-stopped
-    network_mode: "bridge"
-    pid: host
-    ports:
-        - '${IP_ADDRESS}:61208:61208'
-    environment:
-        - PUID=${PUID}
-        - PGID=${PGID}
-        - TZ=${TZ}
-        - GLANCES_OPT=-w
-    volumes:
-        - './glances:/config'
-        - '/var/run/docker.sock:/var/run/docker.sock:ro'
-
-  # ----------------------------------------
-  # HEADPHONES
-  # ----------------------------------------
-  headphones:
-    image: lscr.io/linuxserver/headphones
-    container_name: headphones
-    restart: unless-stopped
-    network_mode: "bridge"
-    ports:
-        - '${IP_ADDRESS}:8282:8181'
-    environment:
-        - PUID=${PUID}
-        - PGID=${PGID}
-        - TZ=${TZ}
-    volumes:
-        - './headphones:/config'
-        - '${DLDIR}/completed:/downloads'
-        - '${MUSICDIR}:/music'
->>>>>>> e7c697c8
 
   # ----------------------------------------
   # HOMER
@@ -232,66 +104,6 @@
         - '/etc/localtime:/etc/localtime:ro'
 
   # ----------------------------------------
-<<<<<<< HEAD
-=======
-  # METUBE
-  # ----------------------------------------
-  metube:
-    image: alexta69/metube
-    container_name: metube
-    restart: unless-stopped
-    user: "${PUID}:${PGID}"
-    network_mode: "bridge"
-    ports:
-        - '${IP_ADDRESS}:8281:8081'
-    volumes:
-        - '${MISCDIR}:/downloads'
-        - './metube:/state'
-        - '/etc/localtime:/etc/localtime:ro'
-
-  # ----------------------------------------
-  # MINIO
-  # ----------------------------------------
-  minio:
-    image: quay.io/minio/minio:RELEASE.2022-10-24T18-35-07Z
-    container_name: minio
-    restart: unless-stopped
-    network_mode: "bridge"
-    ports:
-        - '${IP_ADDRESS}:9000:9000'
-        - '${IP_ADDRESS}:9001:9001'
-    environment:
-        - MINIO_ROOT_USER=minio
-        - MINIO_ROOT_PASSWORD=minio123
-    volumes:
-        - './minio:/root/.minio'
-        - '${PWD}:/export'
-    command: server --console-address ":9001" /export
-
-  # ----------------------------------------
-  # NETDATA
-  # ----------------------------------------
-  netdata:
-    image: netdata/netdata:latest
-    container_name: netdata
-    hostname: '${HOSTNAME}'
-    restart: unless-stopped
-    network_mode: "bridge"
-    ports:
-        - '${IP_ADDRESS}:19999:19999'
-    cap_add:
-        - SYS_PTRACE
-    security_opt:
-        - apparmor:unconfined
-    environment:
-        - PGID=${DOCKERGRP}
-    volumes:
-        - '/proc:/host/proc:ro'
-        - '/sys:/host/sys:ro'
-        - '/var/run/docker.sock:/var/run/docker.sock:rw'
-
-  # ----------------------------------------
->>>>>>> e7c697c8
   # NZBGet
   # ----------------------------------------
   nzbget:
